--- conflicted
+++ resolved
@@ -124,12 +124,7 @@
 	done
 	
 	if test -z "${MPI_DIR}";	then	
-<<<<<<< HEAD
 			AC_MSG_RESULT([${MPI_DIR}])
-=======
-		AC_MSG_RESULT([${MPI_DIR}])
-		AC_MSG_ERROR([cannot find MPI directory])
->>>>>>> d57e1195
 	fi
 fi
 
